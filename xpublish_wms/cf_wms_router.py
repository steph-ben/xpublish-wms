--- conflicted
+++ resolved
@@ -6,11 +6,8 @@
 from cmath import isnan
 import io
 import logging
-<<<<<<< HEAD
-=======
 import time
 from typing import List
->>>>>>> 809f883c
 import xml.etree.ElementTree as ET
 
 import cachey
@@ -153,6 +150,16 @@
         if 'longitude' not in da.cf.coords:
             continue
 
+        bounds = {
+            'CRS': 'EPSG:4326',
+            'minx': f'{da.cf.coords["longitude"].min().values.item()}',
+            'miny': f'{da.cf.coords["latitude"].min().values.item()}',
+            'maxx': f'{da.cf.coords["longitude"].max().values.item()}',
+            'maxy': f'{da.cf.coords["latitude"].max().values.item()}'
+        }
+
+
+
         attrs = da.cf.attrs
         layer = ET.SubElement(layer_tag, 'Layer', attrib={'queryable': '1'})
         create_text_element(layer, 'Name', var)
@@ -172,13 +179,6 @@
 
         # Not sure if this can be copied, its possible variables have different extents within
         # a given dataset probably, but for now...
-        bounds = {
-            'CRS': 'EPSG:4326',
-            'minx': f'{da.cf.coords["longitude"].min().values.item()}',
-            'miny': f'{da.cf.coords["latitude"].min().values.item()}',
-            'maxx': f'{da.cf.coords["longitude"].max().values.item()}',
-            'maxy': f'{da.cf.coords["latitude"].max().values.item()}'
-        }
         bounding_box_element = ET.SubElement(layer, 'BoundingBox', attrib=bounds)
 
         if 'T' in da.cf.axes:
